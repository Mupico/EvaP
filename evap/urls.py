from django.conf import settings
from django.conf.urls import patterns, include, url

# Uncomment the next two lines to enable the admin:
from django.contrib import admin
admin.autodiscover()

urlpatterns = patterns('',
    url(r"^$", 'evap.evaluation.views.index'),
    url(r"^faq$", 'evap.evaluation.views.faq'),
<<<<<<< HEAD
    url(r"^login$", 'django.views.generic.simple.redirect_to', {'url': "/", 'permanent': False}),
=======
    url(r"^login$", 'evap.evaluation.views.login'),
>>>>>>> 1141bb0e
    url(r"^logout$", 'django.contrib.auth.views.logout', {'next_page': "/"}),
    
    url(r"^fsr/", include('evap.fsr.urls')),
    url(r"^results/", include('evap.results.urls')),
    url(r"^student/", include('evap.student.urls')),
    url(r"^lecturer/", include('evap.lecturer.urls')),
    
    url(r"^i18n/", include('django.conf.urls.i18n')),
    url(r"^admin/", include(admin.site.urls)),
)

if settings.DEBUG:
    urlpatterns += patterns('',
        url(r'^media/(?P<path>.*)$', 'django.views.static.serve', {'document_root': settings.MEDIA_ROOT}),
   )<|MERGE_RESOLUTION|>--- conflicted
+++ resolved
@@ -8,11 +8,7 @@
 urlpatterns = patterns('',
     url(r"^$", 'evap.evaluation.views.index'),
     url(r"^faq$", 'evap.evaluation.views.faq'),
-<<<<<<< HEAD
-    url(r"^login$", 'django.views.generic.simple.redirect_to', {'url': "/", 'permanent': False}),
-=======
     url(r"^login$", 'evap.evaluation.views.login'),
->>>>>>> 1141bb0e
     url(r"^logout$", 'django.contrib.auth.views.logout', {'next_page': "/"}),
     
     url(r"^fsr/", include('evap.fsr.urls')),
