{% extends "fsr_semester_base.html" %}

{% load i18n %}
{% load static %}
{% load morefilters %}

{% block content %}
    {{ block.super }}
    
    <p>
        <a href="{% url "evap.fsr.views.semester_edit" semester.id %}" class="btn small">{% trans "Edit Semester" %}</a>
        {% if semester.can_fsr_delete %}
            <a href="{% url "evap.fsr.views.semester_delete" semester.id %}" class="btn small danger">{% trans "Delete Semester" %}</a>
        {% else %}
            <a href="#" class="btn small danger disabled">{% trans "Delete Semester" %}</a>
        {% endif %}
        &nbsp;
        <a href="{% url "evap.fsr.views.course_create" semester.id %}" class="btn small">{% trans "Create Course..." %}</a>
        <a href="{% url "evap.fsr.views.semester_import" semester.id %}" class="btn small">{% trans "Import Courses" %}</a>
        <a href="{% url "evap.fsr.views.semester_assign_questionnaires" semester.id %}" class="btn small">{% trans "Assign Questionnaires" %}</a>
        &nbsp;
        <a href="{% url "evap.fsr.views.semester_lottery" semester.id %}" class="btn small">{% trans "Lottery" %}</a>
    </p>
    
    {% if courses_by_state %}
            <div id="tab-content">
            {% for state, courses in courses_by_state %}
                <div id="tab{{ forloop.counter }}">
                <h3>{% trans "State" %}: <span>{{ state|statename }} ({{ courses|length }})</span></h3>
                <table class="zebra-striped vertically-aligned">
                <tbody>
                {% for course in courses %}
                    <tr>
                        <td class="maximize">
                            <div>
                            {% if course.can_fsr_edit %}
                                <a href="{% url "evap.fsr.views.course_edit" semester.id course.id %}">{{ course.name }}</a>
                            {% else %}
                                {{ course.name }}
                            {% endif %}
                            </div>
                            <div style="font-style: italic">
<<<<<<< HEAD
                                {{ course.responsible_contributors_name }}
=======
                                {{ course.first_lecturer.userprofile.full_name }}
>>>>>>> b9718083
                            </div>
                            <span class="label">{{ course.degree }}</span>
                            <span class="label">{{ course.kind }}</span>
                            {% for warning in course.warnings %}
                                <span class="label important">{{ warning }}</span>
                            {% endfor %}
                        </td>
                        <td class="minimize">{{ course.vote_start_date|date:"SHORT_DATE_FORMAT" }} - {{ course.vote_end_date|date:"SHORT_DATE_FORMAT" }}</td>
                        {% if state == 'inEvaluation' or state == 'evaluated' or state == 'reviewed' or state == 'published' %}
                            {% if course.num_participants %}
                                <td class="dontbreak right">
                                    <span title="{% trans "Participants" %}">{{ course.num_voters }}/{{ course.num_participants }}</span>
                                    <span title="{% trans "Text Answers" %}">{{ course.checked_textanswer_set|length }}/{{ course.textanswer_set|length }}</span>
                                </td>
                                <td class="dontbreak">
                                    <span>({{ course.num_voters|percentage:course.num_participants|default:'&mdash;' }})</span>
                                    <span>({{ course.checked_textanswer_set.count|percentage:course.textanswer_set.count|default:'&mdash;' }})</span>
                                </td>
                            {% else %}
                                <td class="center" colspan="2">&mdash;</td>
                            {% endif %}
                        {% endif %}
                        <td class="minimize">
                            <a href="{% url "evap.fsr.views.course_email" semester.id course.id %}" class="btn small">{% trans "Email" %}</a>
                            <a href="{% url "evap.fsr.views.course_preview" semester.id course.id %}" class="btn small">{% trans "Preview" %}</a>
                            {% if course.can_fsr_delete %}
                                <a href="{% url "evap.fsr.views.course_delete" semester.id course.id %}" class="btn small danger">{% trans "Delete" %}</a>
                            {% endif %}
                            {% if course.can_fsr_review %}
                                <a href="{% url "evap.fsr.views.course_review" semester.id course.id %}" class="btn small">{% trans "Review" %}</a>
                            {% endif %}
                            {% if state == 'inEvaluation' or state == 'evaluated' or state == 'reviewed' or state == 'published' %}
                                <a href="{% url "evap.fsr.views.course_comments" semester.id course.id %}" class="btn small">{% trans "Comments" %}</a>
                            {% endif %}
                            {% if state == 'published' %}
                                <a href="{% url "evap.fsr.views.course_unpublish" semester.id course.id %}" title="{% trans "Unpublish" %}" class="btn small">{% trans "Unpublish" %}</a>
                            {% endif %}
                        </td>
                    </tr>
                {% endfor %}
                </tbody>
                </table>
                
                <p>
                {% ifequal state "new" %}
                    <a class="btn" href="{% url "evap.fsr.views.semester_contributor_ready" semester.id %}">{% trans "Enable Courses for Contributor Review" %}</a>
                {% endifequal %}
                {% if state == 'new' or state == 'prepared' or state == 'contributorApproved' %}
                    <a class="btn" href="{% url "evap.fsr.views.semester_approve" semester.id %}">{% trans "Approve Courses" %}</a>
                {% endif %}
                
                {% ifequal state "contributorApproved" %}
                    <a class="btn" href="{% url "evap.fsr.views.semester_contributor_ready" semester.id %}">{% trans "Re-Enable Courses for Contributor Review" %}</a>
                {% endifequal %}
                
                {% ifequal state "reviewed" %}
                    <a class="btn" href="{% url "evap.fsr.views.semester_publish" semester.id %}">{% trans "Publish Courses" %}</a>
                {% endifequal %}
                </p>
                <p>&nbsp;</p>
                </div>
            {% endfor %}
            </div>
    {% else %}
        <p>{% trans "There are no courses for this semester yet." %}</p>
    {% endif %}
{% endblock %}

{% block scripts %}
    {{ block.super }}
    <script type="text/javascript" src="{% get_static_prefix %}js/bootstrap-tabs.js"></script>
    <script type="text/javascript">
        $(function () {
            var tabs = $("<ul class='tabs'/>")
            $('#tab-content > div').each(function(i,e) {
                tabs.append($("<li/>").append($("<a/>", {href: "#" + e.id}).text($('h3 span', e).text())));
            });
            $('#tab-content').addClass('tab-content');
            $(tabs).insertBefore($('#tab-content')).tabs();
            $('#tab-content h3').remove();
            // select first tab
            $('#tab-content > div:first-child').addClass('active');
            $('ul.tabs > li:first-child').addClass('active');
        });
    </script>
{% endblock %}<|MERGE_RESOLUTION|>--- conflicted
+++ resolved
@@ -40,11 +40,7 @@
                             {% endif %}
                             </div>
                             <div style="font-style: italic">
-<<<<<<< HEAD
                                 {{ course.responsible_contributors_name }}
-=======
-                                {{ course.first_lecturer.userprofile.full_name }}
->>>>>>> b9718083
                             </div>
                             <span class="label">{{ course.degree }}</span>
                             <span class="label">{{ course.kind }}</span>
